<?xml version="1.0" encoding="UTF-8"?>
<!-- Generated with glade 3.38.2 -->
<interface>
  <requires lib="gtk+" version="3.22"/>
  <object class="GtkListStore" id="address_store">
    <columns>
      <!-- column-name address -->
      <column type="gchararray"/>
      <!-- column-name balance -->
      <column type="gchararray"/>
      <!-- column-name volume -->
      <column type="gchararray"/>
      <!-- column-name tx_count -->
      <column type="guint"/>
      <!-- column-name type -->
      <column type="gchararray"/>
      <!-- column-name terminal -->
      <column type="gchararray"/>
      <!-- column-name terminal_sort -->
      <column type="guint64"/>
      <!-- column-name address_color -->
      <column type="GdkRGBA"/>
    </columns>
  </object>
  <object class="GtkAdjustment" id="amount_adj">
    <property name="upper">100</property>
    <property name="step-increment">0.01</property>
    <property name="page-increment">0.10</property>
  </object>
  <object class="GtkMenu" id="fiat_menu">
    <property name="visible">True</property>
    <property name="can-focus">False</property>
    <child>
      <object class="GtkRadioMenuItem" id="fiat_usd">
        <property name="visible">True</property>
        <property name="can-focus">False</property>
        <property name="label" translatable="yes">USD</property>
        <property name="use-underline">True</property>
        <property name="active">True</property>
      </object>
    </child>
    <child>
      <object class="GtkRadioMenuItem" id="fiat_eur">
        <property name="visible">True</property>
        <property name="can-focus">False</property>
        <property name="label" translatable="yes">EUR</property>
        <property name="use-underline">True</property>
        <property name="group">fiat_usd</property>
      </object>
    </child>
    <child>
      <object class="GtkRadioMenuItem" id="fiat_chf">
        <property name="visible">True</property>
        <property name="can-focus">False</property>
        <property name="label" translatable="yes">CHF</property>
        <property name="use-underline">True</property>
        <property name="group">fiat_usd</property>
      </object>
    </child>
    <child>
      <object class="GtkSeparatorMenuItem">
        <property name="visible">True</property>
        <property name="can-focus">False</property>
      </object>
    </child>
    <child>
      <object class="GtkRadioMenuItem" id="provider_kraken">
        <property name="visible">True</property>
        <property name="can-focus">False</property>
        <property name="label" translatable="yes">Kraken</property>
        <property name="use-underline">True</property>
        <property name="active">True</property>
      </object>
    </child>
  </object>
  <object class="GtkListStore" id="history_store">
    <columns>
      <!-- column-name type -->
      <column type="gchararray"/>
      <!-- column-name txid -->
      <column type="gchararray"/>
      <!-- column-name value -->
      <column type="gchararray"/>
      <!-- column-name balance -->
      <column type="gchararray"/>
      <!-- column-name height -->
      <column type="gchararray"/>
      <!-- column-name color -->
      <column type="GdkRGBA"/>
      <!-- column-name description -->
      <column type="gchararray"/>
      <!-- column-name descr_color -->
      <column type="GdkRGBA"/>
    </columns>
  </object>
  <object class="GtkAdjustment" id="index_adj">
    <property name="upper">100</property>
    <property name="step-increment">1</property>
    <property name="page-increment">10</property>
  </object>
  <object class="GtkPopover" id="invoice_popover">
    <property name="can-focus">False</property>
    <child>
      <!-- n-columns=3 n-rows=3 -->
      <object class="GtkGrid">
        <property name="visible">True</property>
        <property name="can-focus">False</property>
        <property name="margin-start">6</property>
        <property name="margin-end">6</property>
        <property name="margin-top">6</property>
        <property name="margin-bottom">6</property>
        <property name="row-spacing">6</property>
        <property name="column-spacing">6</property>
        <child>
          <object class="GtkCheckButton" id="amount_chk">
            <property name="label" translatable="yes">Request specific amount:</property>
            <property name="visible">True</property>
            <property name="can-focus">True</property>
            <property name="receives-default">False</property>
            <property name="draw-indicator">True</property>
          </object>
          <packing>
            <property name="left-attach">0</property>
            <property name="top-attach">0</property>
          </packing>
        </child>
        <child>
          <object class="GtkCheckButton" id="index_chk">
            <property name="label" translatable="yes">Use custom address no:</property>
            <property name="visible">True</property>
            <property name="can-focus">True</property>
            <property name="receives-default">False</property>
            <property name="draw-indicator">True</property>
          </object>
          <packing>
            <property name="left-attach">0</property>
            <property name="top-attach">1</property>
          </packing>
        </child>
        <child>
          <object class="GtkSpinButton" id="amount_stp">
            <property name="visible">True</property>
            <property name="sensitive">False</property>
            <property name="can-focus">True</property>
            <property name="hexpand">True</property>
            <property name="width-chars">12</property>
            <property name="text" translatable="yes">0.000000</property>
            <property name="adjustment">amount_adj</property>
            <property name="digits">8</property>
          </object>
          <packing>
            <property name="left-attach">1</property>
            <property name="top-attach">0</property>
          </packing>
        </child>
        <child>
          <object class="GtkSpinButton" id="index_stp">
            <property name="visible">True</property>
            <property name="sensitive">False</property>
            <property name="can-focus">True</property>
            <property name="text" translatable="yes">0</property>
            <property name="adjustment">index_adj</property>
          </object>
          <packing>
            <property name="left-attach">1</property>
            <property name="top-attach">1</property>
          </packing>
        </child>
        <child>
          <object class="GtkImage" id="index_img">
            <property name="can-focus">False</property>
            <property name="tooltip-text" translatable="yes">Address re-use</property>
            <property name="icon-name">dialog-warning-symbolic</property>
          </object>
          <packing>
            <property name="left-attach">2</property>
            <property name="top-attach">1</property>
          </packing>
        </child>
        <child>
          <object class="GtkLabel">
            <property name="visible">True</property>
            <property name="can-focus">False</property>
            <property name="label" translatable="yes">BTC</property>
          </object>
          <packing>
            <property name="left-attach">2</property>
            <property name="top-attach">0</property>
          </packing>
        </child>
        <child>
          <object class="GtkEntry" id="address_fld">
            <property name="visible">True</property>
            <property name="can-focus">True</property>
            <property name="hexpand">True</property>
            <property name="editable">False</property>
            <property name="secondary-icon-name">edit-copy-symbolic</property>
            <property name="secondary-icon-tooltip-text" translatable="yes">Copy to clipboard</property>
            <property name="secondary-icon-tooltip-markup" translatable="yes">Copy to clipboard</property>
          </object>
          <packing>
            <property name="left-attach">0</property>
            <property name="top-attach">2</property>
            <property name="width">3</property>
          </packing>
        </child>
      </object>
    </child>
  </object>
  <object class="GtkMenu" id="menu">
    <property name="visible">True</property>
    <property name="can-focus">False</property>
    <child>
      <object class="GtkMenuItem" id="redefine_mi">
        <property name="visible">True</property>
        <property name="can-focus">False</property>
        <property name="label" translatable="yes">_Redefine wallet</property>
        <property name="use-underline">True</property>
      </object>
    </child>
    <child>
      <object class="GtkMenuItem" id="import_mi">
        <property name="visible">True</property>
        <property name="can-focus">False</property>
        <property name="label" translatable="yes">_Import wallet</property>
        <property name="use-underline">True</property>
      </object>
    </child>
    <child>
      <object class="GtkSeparatorMenuItem">
        <property name="visible">True</property>
        <property name="can-focus">False</property>
      </object>
    </child>
    <child>
      <object class="GtkMenuItem" id="settings_mi">
        <property name="visible">True</property>
        <property name="can-focus">False</property>
        <property name="label" translatable="yes">Wallet _settings</property>
        <property name="use-underline">True</property>
      </object>
    </child>
    <child>
      <object class="GtkSeparatorMenuItem">
        <property name="visible">True</property>
        <property name="can-focus">False</property>
      </object>
    </child>
    <child>
      <object class="GtkMenuItem" id="launcher_mi">
        <property name="visible">True</property>
        <property name="can-focus">False</property>
        <property name="label" translatable="yes">_Launch screen</property>
        <property name="use-underline">True</property>
      </object>
    </child>
    <child>
      <object class="GtkMenuItem" id="about_mi">
        <property name="visible">True</property>
        <property name="can-focus">False</property>
        <property name="label" translatable="yes">_About</property>
        <property name="use-underline">True</property>
      </object>
    </child>
  </object>
  <object class="GtkImage" id="new_img">
    <property name="visible">True</property>
    <property name="can-focus">False</property>
    <property name="icon-name">document-new-symbolic</property>
  </object>
  <object class="GtkImage" id="settings_img">
    <property name="visible">True</property>
    <property name="can-focus">False</property>
    <property name="icon-name">document-properties-symbolic</property>
  </object>
  <object class="GtkListStore" id="utxo_store">
    <columns>
      <!-- column-name address -->
      <column type="gchararray"/>
      <!-- column-name txid -->
      <column type="gchararray"/>
      <!-- column-name amount -->
      <column type="gchararray"/>
      <!-- column-name height -->
      <column type="gchararray"/>
    </columns>
  </object>
  <object class="GtkApplicationWindow" id="window">
    <property name="height-request">500</property>
    <property name="can-focus">False</property>
    <property name="window-position">center</property>
    <property name="default-height">500</property>
    <property name="show-menubar">False</property>
    <child>
      <object class="GtkPaned">
        <property name="visible">True</property>
        <property name="can-focus">True</property>
        <property name="position">200</property>
        <property name="position-set">True</property>
        <property name="wide-handle">True</property>
        <child>
          <object class="GtkBox" id="assets_box">
            <property name="visible">True</property>
            <property name="can-focus">False</property>
            <property name="orientation">vertical</property>
            <child>
              <object class="GtkToolbar">
                <property name="visible">True</property>
                <property name="can-focus">False</property>
                <property name="show-arrow">False</property>
                <child>
                  <object class="GtkToolItem">
                    <property name="visible">True</property>
                    <property name="can-focus">False</property>
                    <child>
                      <object class="GtkLabel">
                        <property name="visible">True</property>
                        <property name="can-focus">False</property>
                        <property name="margin-start">6</property>
                        <property name="label" translatable="yes">Assets</property>
                        <attributes>
                          <attribute name="weight" value="bold"/>
                        </attributes>
                      </object>
                    </child>
                  </object>
                  <packing>
                    <property name="expand">False</property>
                    <property name="homogeneous">False</property>
                  </packing>
                </child>
                <child>
                  <object class="GtkSeparatorToolItem">
                    <property name="visible">True</property>
                    <property name="can-focus">False</property>
                    <property name="draw">False</property>
                  </object>
                  <packing>
                    <property name="expand">True</property>
                    <property name="homogeneous">True</property>
                  </packing>
                </child>
                <child>
                  <object class="GtkToolButton" id="add_asset_btn">
                    <property name="visible">True</property>
                    <property name="can-focus">False</property>
                    <property name="label" translatable="yes">Add</property>
                    <property name="use-underline">True</property>
                    <property name="icon-name">list-add-symbolic</property>
                  </object>
                  <packing>
                    <property name="expand">False</property>
                    <property name="homogeneous">True</property>
                  </packing>
                </child>
                <child>
                  <object class="GtkToolButton" id="del_asset_btn">
                    <property name="visible">True</property>
                    <property name="can-focus">False</property>
                    <property name="label" translatable="yes">Delete</property>
                    <property name="use-underline">True</property>
                    <property name="icon-name">list-remove-symbolic</property>
                  </object>
                  <packing>
                    <property name="expand">False</property>
                    <property name="homogeneous">True</property>
                  </packing>
                </child>
              </object>
              <packing>
                <property name="expand">False</property>
                <property name="fill">True</property>
                <property name="position">0</property>
              </packing>
            </child>
            <child>
              <object class="GtkSeparator">
                <property name="visible">True</property>
                <property name="can-focus">False</property>
              </object>
              <packing>
                <property name="expand">False</property>
                <property name="fill">True</property>
                <property name="position">1</property>
              </packing>
            </child>
            <child>
              <object class="GtkListBox" id="asset_list">
                <property name="width-request">200</property>
                <property name="visible">True</property>
                <property name="can-focus">False</property>
              </object>
              <packing>
                <property name="expand">True</property>
                <property name="fill">True</property>
                <property name="position">2</property>
              </packing>
            </child>
          </object>
          <packing>
            <property name="resize">True</property>
            <property name="shrink">False</property>
          </packing>
        </child>
        <child>
          <object class="GtkBox">
            <property name="visible">True</property>
            <property name="can-focus">False</property>
            <property name="hexpand">True</property>
            <property name="vexpand">True</property>
            <property name="orientation">vertical</property>
            <child>
              <object class="GtkBox">
                <property name="visible">True</property>
                <property name="can-focus">False</property>
                <property name="margin-start">13</property>
                <property name="margin-end">13</property>
                <property name="margin-top">13</property>
                <property name="margin-bottom">13</property>
                <property name="spacing">13</property>
                <child>
                  <object class="GtkBox">
                    <property name="visible">True</property>
                    <property name="can-focus">False</property>
                    <property name="halign">start</property>
                    <property name="valign">center</property>
                    <property name="orientation">vertical</property>
                    <property name="spacing">6</property>
                    <child>
                      <object class="GtkLabel" id="ticker_lbl">
                        <property name="visible">True</property>
                        <property name="can-focus">False</property>
                        <property name="halign">start</property>
                        <property name="valign">end</property>
                        <property name="label" translatable="yes">BTC</property>
                        <property name="selectable">True</property>
                        <attributes>
                          <attribute name="scale" value="3"/>
                        </attributes>
                      </object>
                      <packing>
                        <property name="expand">False</property>
                        <property name="fill">True</property>
                        <property name="position">0</property>
                      </packing>
                    </child>
                    <child>
                      <object class="GtkLabel" id="asset_lbl">
                        <property name="visible">True</property>
                        <property name="can-focus">False</property>
                        <property name="halign">start</property>
                        <property name="valign">start</property>
                        <property name="label" translatable="yes">Bitcoin</property>
                        <property name="wrap">True</property>
                        <property name="selectable">True</property>
                        <property name="ellipsize">end</property>
                        <property name="max-width-chars">80</property>
                        <property name="lines">2</property>
                        <attributes>
                          <attribute name="weight" value="ultraheavy"/>
                        </attributes>
                      </object>
                      <packing>
                        <property name="expand">False</property>
                        <property name="fill">True</property>
                        <property name="position">1</property>
                      </packing>
                    </child>
                  </object>
                  <packing>
                    <property name="expand">False</property>
                    <property name="fill">True</property>
                    <property name="position">0</property>
                  </packing>
                </child>
                <child>
                  <object class="GtkSeparator">
                    <property name="visible">True</property>
                    <property name="can-focus">False</property>
                  </object>
                  <packing>
                    <property name="expand">False</property>
                    <property name="fill">True</property>
                    <property name="position">1</property>
                  </packing>
                </child>
                <child>
                  <object class="GtkBox">
                    <property name="visible">True</property>
                    <property name="can-focus">False</property>
                    <property name="orientation">vertical</property>
                    <property name="spacing">6</property>
                    <child>
                      <object class="GtkBox">
                        <property name="visible">True</property>
                        <property name="can-focus">False</property>
                        <property name="valign">center</property>
                        <property name="hexpand">True</property>
                        <property name="spacing">12</property>
                        <child>
                          <object class="GtkBox">
                            <property name="visible">True</property>
                            <property name="can-focus">False</property>
                            <property name="halign">start</property>
                            <property name="hexpand">True</property>
                            <property name="orientation">vertical</property>
                            <child>
                              <object class="GtkLabel">
                                <property name="visible">True</property>
                                <property name="can-focus">False</property>
                                <property name="halign">start</property>
                                <property name="label" translatable="yes">Balance:</property>
                                <attributes>
                                  <attribute name="weight" value="bold"/>
                                </attributes>
                              </object>
                              <packing>
                                <property name="expand">False</property>
                                <property name="fill">True</property>
                                <property name="position">0</property>
                              </packing>
                            </child>
                            <child>
                              <object class="GtkBox">
                                <property name="visible">True</property>
                                <property name="can-focus">False</property>
                                <property name="halign">start</property>
                                <property name="valign">center</property>
                                <child>
                                  <object class="GtkLabel">
                                    <property name="visible">True</property>
                                    <property name="can-focus">False</property>
                                    <property name="valign">baseline</property>
                                    <property name="margin-right">3</property>
                                    <property name="margin-end">3</property>
                                    <property name="label" translatable="yes">₿</property>
                                    <property name="selectable">True</property>
                                    <attributes>
                                      <attribute name="scale" value="2"/>
                                    </attributes>
                                  </object>
                                  <packing>
                                    <property name="expand">False</property>
                                    <property name="fill">True</property>
                                    <property name="position">0</property>
                                  </packing>
                                </child>
                                <child>
                                  <object class="GtkLabel" id="balance_btc_lbl">
                                    <property name="visible">True</property>
                                    <property name="can-focus">False</property>
                                    <property name="valign">baseline</property>
                                    <property name="label" translatable="yes">0.0000</property>
                                    <attributes>
                                      <attribute name="foreground" value="#777776767b7b"/>
                                    </attributes>
                                  </object>
                                  <packing>
                                    <property name="expand">False</property>
                                    <property name="fill">True</property>
                                    <property name="position">1</property>
                                  </packing>
                                </child>
                                <child>
                                  <object class="GtkLabel" id="balance_sat_lbl">
                                    <property name="visible">True</property>
                                    <property name="can-focus">False</property>
                                    <property name="valign">baseline</property>
                                    <property name="label" translatable="yes">9783</property>
                                    <property name="selectable">True</property>
                                    <attributes>
                                      <attribute name="scale" value="2"/>
                                    </attributes>
                                  </object>
                                  <packing>
                                    <property name="expand">False</property>
                                    <property name="fill">True</property>
                                    <property name="position">2</property>
                                  </packing>
                                </child>
                                <child>
                                  <object class="GtkLabel">
                                    <property name="visible">True</property>
                                    <property name="can-focus">False</property>
                                    <property name="valign">baseline</property>
                                    <property name="margin-left">3</property>
                                    <property name="margin-start">3</property>
                                    <property name="label" translatable="yes">ṩ</property>
                                    <property name="selectable">True</property>
                                    <attributes>
                                      <attribute name="scale" value="2"/>
                                    </attributes>
                                  </object>
                                  <packing>
                                    <property name="expand">False</property>
                                    <property name="fill">True</property>
                                    <property name="position">3</property>
                                  </packing>
                                </child>
                              </object>
                              <packing>
                                <property name="expand">False</property>
                                <property name="fill">True</property>
                                <property name="position">1</property>
                              </packing>
                            </child>
                          </object>
                          <packing>
                            <property name="expand">False</property>
                            <property name="fill">True</property>
                            <property name="position">0</property>
                          </packing>
                        </child>
                        <child>
                          <object class="GtkSeparator">
                            <property name="visible">True</property>
                            <property name="can-focus">False</property>
                          </object>
                          <packing>
                            <property name="expand">False</property>
                            <property name="fill">True</property>
                            <property name="position">2</property>
                          </packing>
                        </child>
                        <child>
                          <object class="GtkBox">
                            <property name="visible">True</property>
                            <property name="can-focus">False</property>
                            <property name="halign">center</property>
                            <property name="hexpand">True</property>
                            <property name="orientation">vertical</property>
                            <child>
                              <object class="GtkLabel">
                                <property name="visible">True</property>
                                <property name="can-focus">False</property>
                                <property name="halign">start</property>
                                <property name="label" translatable="yes">Fiat balance:</property>
                                <attributes>
                                  <attribute name="weight" value="bold"/>
                                </attributes>
                              </object>
                              <packing>
                                <property name="expand">False</property>
                                <property name="fill">True</property>
                                <property name="position">0</property>
                              </packing>
                            </child>
                            <child>
                              <object class="GtkBox">
                                <property name="visible">True</property>
                                <property name="can-focus">False</property>
                                <property name="halign">start</property>
                                <property name="valign">center</property>
                                <property name="baseline-position">bottom</property>
                                <child>
                                  <object class="GtkLabel" id="fiat_name_lbl">
                                    <property name="visible">True</property>
                                    <property name="can-focus">False</property>
                                    <property name="valign">baseline</property>
                                    <property name="margin-right">3</property>
                                    <property name="margin-end">3</property>
                                    <property name="label" translatable="yes">₣</property>
                                    <property name="selectable">True</property>
                                    <attributes>
                                      <attribute name="scale" value="2"/>
                                    </attributes>
                                  </object>
                                  <packing>
                                    <property name="expand">False</property>
                                    <property name="fill">True</property>
                                    <property name="position">0</property>
                                  </packing>
                                </child>
                                <child>
                                  <object class="GtkLabel" id="balance_fiat_lbl">
                                    <property name="visible">True</property>
                                    <property name="can-focus">False</property>
                                    <property name="halign">start</property>
                                    <property name="valign">baseline</property>
                                    <property name="label" translatable="yes">9783</property>
                                    <property name="selectable">True</property>
                                    <attributes>
                                      <attribute name="scale" value="2"/>
                                    </attributes>
                                  </object>
                                  <packing>
                                    <property name="expand">False</property>
                                    <property name="fill">True</property>
                                    <property name="position">1</property>
                                  </packing>
                                </child>
                                <child>
                                  <object class="GtkLabel">
                                    <property name="visible">True</property>
                                    <property name="can-focus">False</property>
                                    <property name="halign">start</property>
                                    <property name="valign">baseline</property>
                                    <property name="label" translatable="yes">.
</property>
                                    <attributes>
                                      <attribute name="foreground" value="#777776767b7b"/>
                                    </attributes>
                                  </object>
                                  <packing>
                                    <property name="expand">False</property>
                                    <property name="fill">True</property>
                                    <property name="position">2</property>
                                  </packing>
                                </child>
                                <child>
                                  <object class="GtkLabel" id="balance_cents_lbl">
                                    <property name="visible">True</property>
                                    <property name="can-focus">False</property>
                                    <property name="halign">start</property>
                                    <property name="valign">baseline</property>
                                    <property name="label" translatable="yes">00</property>
                                    <attributes>
                                      <attribute name="foreground" value="#777776767b7b"/>
                                    </attributes>
                                  </object>
                                  <packing>
                                    <property name="expand">False</property>
                                    <property name="fill">True</property>
                                    <property name="position">3</property>
                                  </packing>
                                </child>
                              </object>
                              <packing>
                                <property name="expand">False</property>
                                <property name="fill">True</property>
                                <property name="position">1</property>
                              </packing>
                            </child>
                          </object>
                          <packing>
                            <property name="expand">False</property>
                            <property name="fill">True</property>
                            <property name="position">3</property>
                          </packing>
                        </child>
                        <child>
                          <object class="GtkSeparator">
                            <property name="visible">True</property>
                            <property name="can-focus">False</property>
                          </object>
                          <packing>
                            <property name="expand">False</property>
                            <property name="fill">True</property>
                            <property name="position">4</property>
                          </packing>
                        </child>
                        <child>
                          <object class="GtkBox">
                            <property name="visible">True</property>
                            <property name="can-focus">False</property>
                            <property name="halign">end</property>
                            <property name="hexpand">True</property>
                            <property name="orientation">vertical</property>
                            <child>
                              <object class="GtkLabel">
                                <property name="visible">True</property>
                                <property name="can-focus">False</property>
                                <property name="halign">start</property>
                                <property name="label" translatable="yes">Exchange rate:</property>
                                <attributes>
                                  <attribute name="weight" value="bold"/>
                                </attributes>
                              </object>
                              <packing>
                                <property name="expand">False</property>
                                <property name="fill">True</property>
                                <property name="position">0</property>
                              </packing>
                            </child>
                            <child>
                              <object class="GtkBox">
                                <property name="visible">True</property>
                                <property name="can-focus">False</property>
                                <property name="halign">start</property>
                                <property name="valign">center</property>
                                <property name="spacing">6</property>
                                <child>
                                  <object class="GtkLabel" id="exchange_lbl">
                                    <property name="visible">True</property>
                                    <property name="can-focus">False</property>
                                    <property name="halign">end</property>
                                    <property name="label" translatable="yes">18 443</property>
                                    <property name="selectable">True</property>
                                    <attributes>
                                      <attribute name="scale" value="2"/>
                                    </attributes>
                                  </object>
                                  <packing>
                                    <property name="expand">False</property>
                                    <property name="fill">True</property>
                                    <property name="position">0</property>
                                  </packing>
                                </child>
                                <child>
                                  <object class="GtkMenuButton" id="fiat_btn">
                                    <property name="visible">True</property>
                                    <property name="can-focus">True</property>
                                    <property name="focus-on-click">False</property>
                                    <property name="receives-default">True</property>
                                    <property name="valign">center</property>
                                    <property name="popup">fiat_menu</property>
                                    <property name="use-popover">False</property>
                                    <child>
                                      <object class="GtkLabel" id="fiat_pair_lbl">
                                        <property name="visible">True</property>
                                        <property name="can-focus">False</property>
                                        <property name="label" translatable="yes">CHF/BTC</property>
                                      </object>
                                    </child>
                                  </object>
                                  <packing>
                                    <property name="expand">False</property>
                                    <property name="fill">True</property>
                                    <property name="position">1</property>
                                  </packing>
                                </child>
                              </object>
                              <packing>
                                <property name="expand">False</property>
                                <property name="fill">True</property>
                                <property name="position">1</property>
                              </packing>
                            </child>
                          </object>
                          <packing>
                            <property name="expand">False</property>
                            <property name="fill">True</property>
                            <property name="position">5</property>
                          </packing>
                        </child>
                      </object>
                      <packing>
                        <property name="expand">False</property>
                        <property name="fill">True</property>
                        <property name="position">1</property>
                      </packing>
                    </child>
                    <child>
                      <object class="GtkBox" id="contract_box">
                        <property name="visible">True</property>
                        <property name="can-focus">False</property>
                        <property name="spacing">6</property>
                        <child>
                          <object class="GtkLabel">
                            <property name="visible">True</property>
                            <property name="can-focus">False</property>
                            <property name="halign">baseline</property>
                            <property name="label" translatable="yes">Contract ID:</property>
                            <attributes>
                              <attribute name="weight" value="bold"/>
                            </attributes>
                          </object>
                          <packing>
                            <property name="expand">False</property>
                            <property name="fill">True</property>
                            <property name="position">0</property>
                          </packing>
                        </child>
                        <child>
                          <object class="GtkEntry" id="contract_entry">
                            <property name="visible">True</property>
                            <property name="can-focus">True</property>
                            <property name="hexpand">True</property>
                            <property name="editable">False</property>
                            <property name="has-frame">False</property>
                            <property name="text" translatable="yes">EscapeLorenzoMouse05MR81F43xqWxeteEiBVt1evrWAt7wks16wv1U9mBe8Dt</property>
                            <property name="caps-lock-warning">False</property>
                            <property name="secondary-icon-name">edit-copy-symbolic</property>
                          </object>
                          <packing>
                            <property name="expand">True</property>
                            <property name="fill">True</property>
                            <property name="position">1</property>
                          </packing>
                        </child>
                      </object>
                      <packing>
                        <property name="expand">False</property>
                        <property name="fill">True</property>
                        <property name="position">2</property>
                      </packing>
                    </child>
                  </object>
                  <packing>
                    <property name="expand">False</property>
                    <property name="fill">True</property>
                    <property name="position">2</property>
                  </packing>
                </child>
                <child>
                  <object class="GtkSeparator">
                    <property name="visible">True</property>
                    <property name="can-focus">False</property>
                  </object>
                  <packing>
                    <property name="expand">False</property>
                    <property name="fill">True</property>
                    <property name="position">3</property>
                  </packing>
                </child>
                <child>
                  <object class="GtkBox">
                    <property name="width-request">120</property>
                    <property name="visible">True</property>
                    <property name="can-focus">False</property>
                    <property name="halign">center</property>
                    <property name="valign">center</property>
                    <property name="orientation">vertical</property>
                    <property name="spacing">13</property>
                    <child>
                      <object class="GtkButton" id="pay_btn">
                        <property name="label" translatable="yes">Pay</property>
                        <property name="visible">True</property>
                        <property name="sensitive">False</property>
                        <property name="can-focus">True</property>
                        <property name="receives-default">True</property>
                        <style>
                          <class name="destructive-action"/>
                        </style>
                      </object>
                      <packing>
                        <property name="expand">False</property>
                        <property name="fill">True</property>
                        <property name="position">0</property>
                      </packing>
                    </child>
                    <child>
                      <object class="GtkMenuButton" id="receive_btn">
                        <property name="visible">True</property>
                        <property name="can-focus">True</property>
                        <property name="focus-on-click">False</property>
                        <property name="receives-default">True</property>
                        <property name="popover">invoice_popover</property>
                        <child>
                          <object class="GtkLabel">
                            <property name="visible">True</property>
                            <property name="can-focus">False</property>
                            <property name="label" translatable="yes">Receive</property>
                          </object>
                        </child>
                        <style>
                          <class name="suggested-action"/>
                        </style>
                      </object>
                      <packing>
                        <property name="expand">False</property>
                        <property name="fill">True</property>
                        <property name="position">1</property>
                      </packing>
                    </child>
                  </object>
                  <packing>
                    <property name="expand">False</property>
                    <property name="fill">True</property>
                    <property name="position">4</property>
                  </packing>
                </child>
              </object>
              <packing>
                <property name="expand">False</property>
                <property name="fill">True</property>
                <property name="position">0</property>
              </packing>
            </child>
            <child>
              <object class="GtkSeparator">
                <property name="visible">True</property>
                <property name="can-focus">False</property>
              </object>
              <packing>
                <property name="expand">False</property>
                <property name="fill">True</property>
                <property name="position">1</property>
              </packing>
            </child>
            <child>
              <object class="GtkNotebook">
                <property name="visible">True</property>
                <property name="can-focus">True</property>
                <property name="vexpand">True</property>
                <property name="show-border">False</property>
                <child>
                  <object class="GtkScrolledWindow">
                    <property name="visible">True</property>
                    <property name="can-focus">True</property>
                    <property name="hexpand">True</property>
                    <property name="propagate-natural-width">True</property>
                    <child>
                      <object class="GtkTreeView" id="history_list">
                        <property name="visible">True</property>
                        <property name="can-focus">True</property>
                        <property name="hexpand">True</property>
                        <property name="vexpand">True</property>
                        <property name="model">history_store</property>
                        <property name="reorderable">True</property>
                        <property name="search-column">0</property>
                        <child internal-child="selection">
                          <object class="GtkTreeSelection"/>
                        </child>
                        <child>
                          <object class="GtkTreeViewColumn">
                            <property name="clickable">True</property>
                            <property name="reorderable">True</property>
                            <property name="sort-column-id">0</property>
                            <child>
                              <object class="GtkCellRendererPixbuf" id="icon">
                                <property name="stock_size">1</property>
                              </object>
                              <attributes>
                                <attribute name="icon-name">0</attribute>
                              </attributes>
                            </child>
                          </object>
                        </child>
                        <child>
                          <object class="GtkTreeViewColumn">
                            <property name="resizable">True</property>
                            <property name="title" translatable="yes">Height</property>
                            <property name="clickable">True</property>
                            <property name="reorderable">True</property>
                            <property name="sort-indicator">True</property>
                            <property name="sort-order">descending</property>
                            <property name="sort-column-id">4</property>
                            <child>
                              <object class="GtkCellRendererText" id="height">
                                <property name="alignment">right</property>
                              </object>
                              <attributes>
                                <attribute name="text">4</attribute>
                              </attributes>
                            </child>
                          </object>
                        </child>
                        <child>
                          <object class="GtkTreeViewColumn">
                            <property name="resizable">True</property>
                            <property name="sizing">autosize</property>
                            <property name="title" translatable="yes">Description or txid</property>
                            <property name="expand">True</property>
                            <property name="clickable">True</property>
                            <property name="reorderable">True</property>
                            <property name="sort-column-id">1</property>
                            <child>
                              <object class="GtkCellRendererText" id="description">
                                <property name="ellipsize">middle</property>
                              </object>
                              <attributes>
                                <attribute name="text">6</attribute>
                                <attribute name="foreground-rgba">7</attribute>
                                <attribute name="placeholder-text">1</attribute>
                              </attributes>
                            </child>
                          </object>
                        </child>
                        <child>
                          <object class="GtkTreeViewColumn">
                            <property name="resizable">True</property>
                            <property name="title" translatable="yes">Amount</property>
                            <property name="clickable">True</property>
                            <property name="reorderable">True</property>
                            <property name="sort-column-id">2</property>
                            <child>
                              <object class="GtkCellRendererText" id="amount">
                                <property name="alignment">right</property>
                                <property name="weight">600</property>
                              </object>
                              <attributes>
                                <attribute name="text">2</attribute>
                                <attribute name="foreground-rgba">5</attribute>
                              </attributes>
                            </child>
                          </object>
                        </child>
                        <child>
                          <object class="GtkTreeViewColumn">
                            <property name="resizable">True</property>
                            <property name="title" translatable="yes">Balance</property>
                            <property name="clickable">True</property>
                            <property name="reorderable">True</property>
                            <property name="sort-column-id">3</property>
                            <child>
                              <object class="GtkCellRendererText" id="balance">
                                <property name="alignment">right</property>
                              </object>
                              <attributes>
                                <attribute name="text">3</attribute>
                              </attributes>
                            </child>
                          </object>
                        </child>
                      </object>
                    </child>
                  </object>
                </child>
                <child type="tab">
                  <object class="GtkLabel">
                    <property name="visible">True</property>
                    <property name="can-focus">False</property>
                    <property name="label" translatable="yes">History</property>
                  </object>
                  <packing>
                    <property name="tab-fill">False</property>
                  </packing>
                </child>
                <child>
                  <object class="GtkScrolledWindow">
                    <property name="visible">True</property>
                    <property name="can-focus">True</property>
                    <property name="hexpand">True</property>
                    <property name="propagate-natural-width">True</property>
                    <child>
                      <object class="GtkTreeView" id="utxo_list">
                        <property name="visible">True</property>
                        <property name="can-focus">True</property>
                        <property name="vexpand">True</property>
                        <property name="model">utxo_store</property>
                        <property name="reorderable">True</property>
                        <property name="search-column">0</property>
                        <child internal-child="selection">
                          <object class="GtkTreeSelection"/>
                        </child>
                        <child>
                          <object class="GtkTreeViewColumn">
                            <property name="resizable">True</property>
                            <property name="title" translatable="yes">Height</property>
                            <property name="clickable">True</property>
                            <property name="reorderable">True</property>
                            <property name="sort-column-id">3</property>
                            <child>
                              <object class="GtkCellRendererText" id="height2">
                                <property name="alignment">right</property>
                              </object>
                              <attributes>
                                <attribute name="text">3</attribute>
                              </attributes>
                            </child>
                          </object>
                        </child>
                        <child>
                          <object class="GtkTreeViewColumn">
                            <property name="resizable">True</property>
                            <property name="sizing">autosize</property>
                            <property name="title" translatable="yes">Outpoint</property>
                            <property name="expand">True</property>
                            <property name="clickable">True</property>
                            <property name="reorderable">True</property>
                            <property name="sort-column-id">1</property>
                            <child>
                              <object class="GtkCellRendererText" id="txid2">
                                <property name="ellipsize">middle</property>
                                <property name="width-chars">32</property>
                              </object>
                              <attributes>
                                <attribute name="text">1</attribute>
                              </attributes>
                            </child>
                          </object>
                        </child>
                        <child>
                          <object class="GtkTreeViewColumn">
                            <property name="resizable">True</property>
                            <property name="title" translatable="yes">Value</property>
                            <property name="clickable">True</property>
                            <property name="reorderable">True</property>
                            <property name="sort-column-id">2</property>
                            <child>
                              <object class="GtkCellRendererText" id="value2">
                                <property name="alignment">right</property>
                              </object>
                              <attributes>
                                <attribute name="text">2</attribute>
                              </attributes>
                            </child>
                          </object>
                        </child>
                      </object>
                    </child>
                  </object>
                  <packing>
                    <property name="position">1</property>
                  </packing>
                </child>
                <child type="tab">
                  <object class="GtkLabel">
                    <property name="visible">True</property>
                    <property name="can-focus">False</property>
                    <property name="label" translatable="yes">Coins</property>
                  </object>
                  <packing>
                    <property name="position">1</property>
                    <property name="tab-fill">False</property>
                  </packing>
                </child>
                <child>
                  <object class="GtkScrolledWindow">
                    <property name="visible">True</property>
                    <property name="can-focus">True</property>
<<<<<<< HEAD
                    <property name="hexpand">True</property>
                    <property name="propagate-natural-width">True</property>
=======
                    <property name="vexpand">True</property>
                    <property name="model">address_store</property>
                    <property name="reorderable">True</property>
                    <property name="search-column">0</property>
                    <child internal-child="selection">
                      <object class="GtkTreeSelection"/>
                    </child>
>>>>>>> 13859307
                    <child>
                      <object class="GtkTreeView" id="address_list">
                        <property name="visible">True</property>
                        <property name="can-focus">True</property>
                        <property name="vexpand">True</property>
                        <property name="model">address_store</property>
                        <property name="reorderable">True</property>
                        <property name="search-column">0</property>
                        <child internal-child="selection">
                          <object class="GtkTreeSelection"/>
                        </child>
                        <child>
                          <object class="GtkTreeViewColumn">
                            <property name="clickable">True</property>
                            <property name="reorderable">True</property>
                            <property name="sort-column-id">4</property>
                            <child>
                              <object class="GtkCellRendererPixbuf" id="type">
                                <property name="stock_size">1</property>
                              </object>
                              <attributes>
                                <attribute name="icon-name">4</attribute>
                              </attributes>
                            </child>
                          </object>
                        </child>
<<<<<<< HEAD
                        <child>
                          <object class="GtkTreeViewColumn">
                            <property name="resizable">True</property>
                            <property name="title" translatable="yes">Derivation</property>
                            <property name="clickable">True</property>
                            <property name="reorderable">True</property>
                            <property name="sort-column-id">5</property>
                            <child>
                              <object class="GtkCellRendererText" id="terminal">
                                <property name="foreground-rgba">rgb(154,153,150)</property>
                              </object>
                              <attributes>
                                <attribute name="text">5</attribute>
                              </attributes>
                            </child>
=======
                      </object>
                    </child>
                    <child>
                      <object class="GtkTreeViewColumn">
                        <property name="resizable">True</property>
                        <property name="title" translatable="yes">Index</property>
                        <property name="clickable">True</property>
                        <property name="reorderable">True</property>
                        <property name="sort-indicator">True</property>
                        <property name="sort-column-id">6</property>
                        <child>
                          <object class="GtkCellRendererText" id="terminal">
                            <property name="alignment">right</property>
                            <property name="family">monospace</property>
                            <property name="foreground-rgba">rgb(154,153,150)</property>
>>>>>>> 13859307
                          </object>
                        </child>
                        <child>
<<<<<<< HEAD
                          <object class="GtkTreeViewColumn">
                            <property name="resizable">True</property>
                            <property name="sizing">autosize</property>
                            <property name="title" translatable="yes">Address</property>
                            <property name="expand">True</property>
                            <property name="clickable">True</property>
                            <property name="reorderable">True</property>
                            <property name="sort-column-id">0</property>
                            <child>
                              <object class="GtkCellRendererText" id="address">
                                <property name="ellipsize">middle</property>
                              </object>
                              <attributes>
                                <attribute name="text">0</attribute>
                              </attributes>
                            </child>
                          </object>
=======
                          <object class="GtkCellRendererText" id="address">
                            <property name="ellipsize">middle</property>
                            <property name="family">monospace</property>
                          </object>
                          <attributes>
                            <attribute name="text">0</attribute>
                            <attribute name="foreground-rgba">7</attribute>
                          </attributes>
>>>>>>> 13859307
                        </child>
                        <child>
                          <object class="GtkTreeViewColumn">
                            <property name="resizable">True</property>
                            <property name="title" translatable="yes"># of uses</property>
                            <property name="clickable">True</property>
                            <property name="reorderable">True</property>
                            <property name="sort-column-id">3</property>
                            <child>
                              <object class="GtkCellRendererText" id="tx_count">
                                <property name="alignment">right</property>
                              </object>
                              <attributes>
                                <attribute name="text">3</attribute>
                              </attributes>
                            </child>
                          </object>
                        </child>
                        <child>
                          <object class="GtkTreeViewColumn">
                            <property name="resizable">True</property>
                            <property name="title" translatable="yes">Volume</property>
                            <property name="clickable">True</property>
                            <property name="reorderable">True</property>
                            <property name="sort-column-id">2</property>
                            <child>
                              <object class="GtkCellRendererText" id="volume">
                                <property name="alignment">right</property>
                              </object>
                              <attributes>
                                <attribute name="text">2</attribute>
                              </attributes>
                            </child>
                          </object>
                        </child>
                        <child>
                          <object class="GtkTreeViewColumn">
                            <property name="resizable">True</property>
                            <property name="title" translatable="yes">Balance</property>
                            <property name="clickable">True</property>
                            <property name="reorderable">True</property>
                            <property name="sort-column-id">1</property>
                            <child>
                              <object class="GtkCellRendererText" id="balance2">
                                <property name="alignment">right</property>
                                <property name="weight">600</property>
                              </object>
                              <attributes>
                                <attribute name="text">1</attribute>
                              </attributes>
                            </child>
                          </object>
                        </child>
                      </object>
                    </child>
                  </object>
                  <packing>
                    <property name="position">2</property>
                  </packing>
                </child>
                <child type="tab">
                  <object class="GtkLabel">
                    <property name="visible">True</property>
                    <property name="can-focus">False</property>
                    <property name="label" translatable="yes">Addresses</property>
                  </object>
                  <packing>
                    <property name="position">2</property>
                    <property name="tab-fill">False</property>
                  </packing>
                </child>
              </object>
              <packing>
                <property name="expand">False</property>
                <property name="fill">True</property>
                <property name="position">2</property>
              </packing>
            </child>
            <child>
              <object class="GtkStatusbar" id="status_bar">
                <property name="visible">True</property>
                <property name="can-focus">False</property>
                <property name="margin-left">10</property>
                <property name="margin-right">10</property>
                <property name="margin-start">10</property>
                <property name="margin-end">10</property>
                <property name="margin-top">6</property>
                <property name="margin-bottom">6</property>
                <property name="spacing">2</property>
                <child>
                  <object class="GtkLabel" id="status_lbl">
                    <property name="visible">True</property>
                    <property name="can-focus">False</property>
                    <property name="label" translatable="yes">Connecting to electrum server...</property>
                    <property name="ellipsize">end</property>
                    <property name="single-line-mode">True</property>
                  </object>
                  <packing>
                    <property name="expand">False</property>
                    <property name="fill">True</property>
                    <property name="position">0</property>
                  </packing>
                </child>
                <child>
                  <object class="GtkBox">
                    <property name="visible">True</property>
                    <property name="can-focus">False</property>
                    <property name="spacing">6</property>
                    <child>
                      <object class="GtkLabel" id="network_lbl">
                        <property name="visible">True</property>
                        <property name="can-focus">False</property>
                        <property name="label" translatable="yes">Mainnet</property>
                        <attributes>
                          <attribute name="weight" value="bold"/>
                        </attributes>
                      </object>
                      <packing>
                        <property name="expand">False</property>
                        <property name="fill">True</property>
                        <property name="position">0</property>
                      </packing>
                    </child>
                    <child>
                      <object class="GtkLabel" id="electrum_lbl">
                        <property name="visible">True</property>
                        <property name="can-focus">False</property>
                        <property name="label" translatable="yes">blockstream.info</property>
                      </object>
                      <packing>
                        <property name="expand">False</property>
                        <property name="fill">True</property>
                        <property name="position">1</property>
                      </packing>
                    </child>
                    <child>
                      <object class="GtkImage" id="connection_img">
                        <property name="can-focus">False</property>
                        <property name="icon-name">emblem-default-symbolic</property>
                      </object>
                      <packing>
                        <property name="expand">False</property>
                        <property name="fill">True</property>
                        <property name="position">2</property>
                      </packing>
                    </child>
                    <child>
                      <object class="GtkSpinner" id="electrum_spin">
                        <property name="visible">True</property>
                        <property name="can-focus">False</property>
                        <property name="active">True</property>
                      </object>
                      <packing>
                        <property name="expand">False</property>
                        <property name="fill">True</property>
                        <property name="position">3</property>
                      </packing>
                    </child>
                  </object>
                  <packing>
                    <property name="expand">False</property>
                    <property name="fill">True</property>
                    <property name="pack-type">end</property>
                    <property name="position">1</property>
                  </packing>
                </child>
                <child>
                  <object class="GtkBox">
                    <property name="visible">True</property>
                    <property name="can-focus">False</property>
                    <property name="spacing">6</property>
                    <child>
                      <object class="GtkLabel">
                        <property name="visible">True</property>
                        <property name="can-focus">False</property>
                        <property name="margin-right">3</property>
                        <property name="margin-end">3</property>
                        <property name="label" translatable="yes">Height:</property>
                      </object>
                      <packing>
                        <property name="expand">False</property>
                        <property name="fill">True</property>
                        <property name="position">0</property>
                      </packing>
                    </child>
                    <child>
                      <object class="GtkLabel" id="height_lbl">
                        <property name="visible">True</property>
                        <property name="can-focus">False</property>
                        <property name="margin-left">3</property>
                        <property name="margin-right">3</property>
                        <property name="margin-start">3</property>
                        <property name="margin-end">3</property>
                        <property name="margin-top">3</property>
                        <property name="margin-bottom">3</property>
                        <property name="label" translatable="yes">n/a</property>
                      </object>
                      <packing>
                        <property name="expand">False</property>
                        <property name="fill">True</property>
                        <property name="position">1</property>
                      </packing>
                    </child>
                    <child>
                      <object class="GtkSeparator">
                        <property name="visible">True</property>
                        <property name="can-focus">False</property>
                        <property name="margin-left">6</property>
                        <property name="margin-right">6</property>
                        <property name="margin-start">6</property>
                        <property name="margin-end">6</property>
                      </object>
                      <packing>
                        <property name="expand">False</property>
                        <property name="fill">True</property>
                        <property name="position">2</property>
                      </packing>
                    </child>
                  </object>
                  <packing>
                    <property name="expand">False</property>
                    <property name="fill">True</property>
                    <property name="pack-type">end</property>
                    <property name="position">2</property>
                  </packing>
                </child>
                <child>
                  <object class="GtkBox">
                    <property name="visible">True</property>
                    <property name="can-focus">False</property>
                    <property name="spacing">6</property>
                    <child>
                      <object class="GtkLabel">
                        <property name="visible">True</property>
                        <property name="can-focus">False</property>
                        <property name="label" translatable="yes">Last block:</property>
                      </object>
                      <packing>
                        <property name="expand">False</property>
                        <property name="fill">True</property>
                        <property name="position">0</property>
                      </packing>
                    </child>
                    <child>
                      <object class="GtkLabel" id="lastblock_lbl">
                        <property name="visible">True</property>
                        <property name="can-focus">False</property>
                        <property name="label" translatable="yes">n/a</property>
                      </object>
                      <packing>
                        <property name="expand">False</property>
                        <property name="fill">True</property>
                        <property name="position">1</property>
                      </packing>
                    </child>
                    <child>
                      <object class="GtkSeparator">
                        <property name="visible">True</property>
                        <property name="can-focus">False</property>
                        <property name="margin-left">6</property>
                        <property name="margin-right">6</property>
                        <property name="margin-start">6</property>
                        <property name="margin-end">6</property>
                      </object>
                      <packing>
                        <property name="expand">False</property>
                        <property name="fill">True</property>
                        <property name="position">2</property>
                      </packing>
                    </child>
                  </object>
                  <packing>
                    <property name="expand">False</property>
                    <property name="fill">True</property>
                    <property name="pack-type">end</property>
                    <property name="position">3</property>
                  </packing>
                </child>
                <child>
                  <object class="GtkBox">
                    <property name="visible">True</property>
                    <property name="can-focus">False</property>
                    <property name="spacing">6</property>
                    <child>
                      <object class="GtkSeparator">
                        <property name="visible">True</property>
                        <property name="can-focus">False</property>
                        <property name="margin-left">6</property>
                        <property name="margin-right">6</property>
                        <property name="margin-start">6</property>
                        <property name="margin-end">6</property>
                      </object>
                      <packing>
                        <property name="expand">False</property>
                        <property name="fill">True</property>
                        <property name="position">0</property>
                      </packing>
                    </child>
                    <child>
                      <object class="GtkLabel">
                        <property name="visible">True</property>
                        <property name="can-focus">False</property>
                        <property name="label" translatable="yes">Balance</property>
                        <attributes>
                          <attribute name="weight" value="bold"/>
                        </attributes>
                      </object>
                      <packing>
                        <property name="expand">False</property>
                        <property name="fill">True</property>
                        <property name="position">1</property>
                      </packing>
                    </child>
                    <child>
                      <object class="GtkLabel" id="balance_lbl">
                        <property name="visible">True</property>
                        <property name="can-focus">False</property>
                        <property name="margin-left">3</property>
                        <property name="margin-start">3</property>
                        <property name="label" translatable="yes">n/a</property>
                      </object>
                      <packing>
                        <property name="expand">False</property>
                        <property name="fill">True</property>
                        <property name="position">2</property>
                      </packing>
                    </child>
                    <child>
                      <object class="GtkSeparator">
                        <property name="visible">True</property>
                        <property name="can-focus">False</property>
                        <property name="margin-left">6</property>
                        <property name="margin-right">6</property>
                        <property name="margin-start">6</property>
                        <property name="margin-end">6</property>
                      </object>
                      <packing>
                        <property name="expand">False</property>
                        <property name="fill">True</property>
                        <property name="position">4</property>
                      </packing>
                    </child>
                  </object>
                  <packing>
                    <property name="expand">False</property>
                    <property name="fill">True</property>
                    <property name="pack-type">end</property>
                    <property name="position">4</property>
                  </packing>
                </child>
              </object>
              <packing>
                <property name="expand">False</property>
                <property name="fill">True</property>
                <property name="pack-type">end</property>
                <property name="position">3</property>
              </packing>
            </child>
            <child>
              <object class="GtkSeparator">
                <property name="visible">True</property>
                <property name="can-focus">False</property>
              </object>
              <packing>
                <property name="expand">False</property>
                <property name="fill">True</property>
                <property name="position">4</property>
              </packing>
            </child>
          </object>
          <packing>
            <property name="resize">True</property>
            <property name="shrink">False</property>
          </packing>
        </child>
      </object>
    </child>
    <child type="titlebar">
      <object class="GtkHeaderBar" id="header_bar">
        <property name="visible">True</property>
        <property name="can-focus">False</property>
        <property name="title" translatable="yes">Untitled</property>
        <property name="subtitle" translatable="yes">Taproot single-sig with RGB</property>
        <property name="show-close-button">True</property>
        <child>
          <object class="GtkImage" id="logo_img">
            <property name="visible">True</property>
            <property name="can-focus">False</property>
          </object>
        </child>
        <child>
          <object class="GtkButton" id="new_btn">
            <property name="visible">True</property>
            <property name="can-focus">True</property>
            <property name="receives-default">True</property>
            <property name="image">new_img</property>
            <property name="always-show-image">True</property>
          </object>
          <packing>
            <property name="position">1</property>
          </packing>
        </child>
        <child>
          <object class="GtkButton" id="open_btn">
            <property name="label" translatable="yes">Open</property>
            <property name="visible">True</property>
            <property name="can-focus">True</property>
            <property name="receives-default">True</property>
            <property name="always-show-image">True</property>
          </object>
          <packing>
            <property name="position">2</property>
          </packing>
        </child>
        <child>
          <object class="GtkMenuButton" id="menu_btn">
            <property name="visible">True</property>
            <property name="can-focus">True</property>
            <property name="focus-on-click">False</property>
            <property name="receives-default">True</property>
            <property name="popup">menu</property>
            <property name="use-popover">False</property>
            <child>
              <object class="GtkImage">
                <property name="visible">True</property>
                <property name="can-focus">False</property>
                <property name="icon-name">open-menu-symbolic</property>
              </object>
            </child>
          </object>
          <packing>
            <property name="pack-type">end</property>
            <property name="position">3</property>
          </packing>
        </child>
        <child>
          <object class="GtkButton" id="settings_btn">
            <property name="label" translatable="yes">Settings</property>
            <property name="visible">True</property>
            <property name="can-focus">True</property>
            <property name="receives-default">True</property>
            <property name="image">settings_img</property>
            <property name="always-show-image">True</property>
          </object>
          <packing>
            <property name="pack-type">end</property>
            <property name="position">4</property>
          </packing>
        </child>
        <child>
          <object class="GtkButton" id="refresh_btn">
            <property name="visible">True</property>
            <property name="sensitive">False</property>
            <property name="can-focus">True</property>
            <property name="receives-default">True</property>
            <child>
              <object class="GtkBox">
                <property name="visible">True</property>
                <property name="can-focus">False</property>
                <property name="spacing">6</property>
                <child>
                  <object class="GtkSpinner" id="refresh_spin">
                    <property name="visible">True</property>
                    <property name="can-focus">False</property>
                    <property name="active">True</property>
                  </object>
                  <packing>
                    <property name="expand">False</property>
                    <property name="fill">True</property>
                    <property name="position">0</property>
                  </packing>
                </child>
                <child>
                  <object class="GtkImage" id="refresh_img">
                    <property name="can-focus">False</property>
                    <property name="icon-name">emblem-synchronizing-symbolic</property>
                  </object>
                  <packing>
                    <property name="expand">False</property>
                    <property name="fill">True</property>
                    <property name="position">1</property>
                  </packing>
                </child>
                <child>
                  <object class="GtkLabel" id="refresh_lbl">
                    <property name="visible">True</property>
                    <property name="can-focus">False</property>
                    <property name="label" translatable="yes">Refresh</property>
                  </object>
                  <packing>
                    <property name="expand">False</property>
                    <property name="fill">True</property>
                    <property name="position">2</property>
                  </packing>
                </child>
              </object>
            </child>
          </object>
          <packing>
            <property name="position">5</property>
          </packing>
        </child>
      </object>
    </child>
  </object>
</interface><|MERGE_RESOLUTION|>--- conflicted
+++ resolved
@@ -1200,18 +1200,8 @@
                   <object class="GtkScrolledWindow">
                     <property name="visible">True</property>
                     <property name="can-focus">True</property>
-<<<<<<< HEAD
                     <property name="hexpand">True</property>
                     <property name="propagate-natural-width">True</property>
-=======
-                    <property name="vexpand">True</property>
-                    <property name="model">address_store</property>
-                    <property name="reorderable">True</property>
-                    <property name="search-column">0</property>
-                    <child internal-child="selection">
-                      <object class="GtkTreeSelection"/>
-                    </child>
->>>>>>> 13859307
                     <child>
                       <object class="GtkTreeView" id="address_list">
                         <property name="visible">True</property>
@@ -1238,43 +1228,27 @@
                             </child>
                           </object>
                         </child>
-<<<<<<< HEAD
                         <child>
                           <object class="GtkTreeViewColumn">
                             <property name="resizable">True</property>
-                            <property name="title" translatable="yes">Derivation</property>
+                            <property name="title" translatable="yes">Index</property>
                             <property name="clickable">True</property>
                             <property name="reorderable">True</property>
-                            <property name="sort-column-id">5</property>
+                            <property name="sort-indicator">True</property>
+                            <property name="sort-column-id">6</property>
                             <child>
                               <object class="GtkCellRendererText" id="terminal">
+                                <property name="alignment">right</property>
+                                <property name="family">monospace</property>
                                 <property name="foreground-rgba">rgb(154,153,150)</property>
                               </object>
                               <attributes>
                                 <attribute name="text">5</attribute>
                               </attributes>
                             </child>
-=======
-                      </object>
-                    </child>
-                    <child>
-                      <object class="GtkTreeViewColumn">
-                        <property name="resizable">True</property>
-                        <property name="title" translatable="yes">Index</property>
-                        <property name="clickable">True</property>
-                        <property name="reorderable">True</property>
-                        <property name="sort-indicator">True</property>
-                        <property name="sort-column-id">6</property>
-                        <child>
-                          <object class="GtkCellRendererText" id="terminal">
-                            <property name="alignment">right</property>
-                            <property name="family">monospace</property>
-                            <property name="foreground-rgba">rgb(154,153,150)</property>
->>>>>>> 13859307
-                          </object>
-                        </child>
-                        <child>
-<<<<<<< HEAD
+                          </object>
+                        </child>
+                        <child>
                           <object class="GtkTreeViewColumn">
                             <property name="resizable">True</property>
                             <property name="sizing">autosize</property>
@@ -1286,22 +1260,14 @@
                             <child>
                               <object class="GtkCellRendererText" id="address">
                                 <property name="ellipsize">middle</property>
+                                <property name="family">monospace</property>
                               </object>
                               <attributes>
                                 <attribute name="text">0</attribute>
+                                <attribute name="foreground-rgba">7</attribute>
                               </attributes>
                             </child>
                           </object>
-=======
-                          <object class="GtkCellRendererText" id="address">
-                            <property name="ellipsize">middle</property>
-                            <property name="family">monospace</property>
-                          </object>
-                          <attributes>
-                            <attribute name="text">0</attribute>
-                            <attribute name="foreground-rgba">7</attribute>
-                          </attributes>
->>>>>>> 13859307
                         </child>
                         <child>
                           <object class="GtkTreeViewColumn">
