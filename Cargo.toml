--- conflicted
+++ resolved
@@ -39,19 +39,12 @@
 amplify = "3.14.2"
 bitcoin = "0.29.2"
 miniscript = "9.0.1"
-<<<<<<< HEAD
-bitcoin_scripts = "0.10.0-alpha.2"
-bitcoin_blockchain = "0.10.0-alpha.2"
-descriptor-wallet = { version = "0.10.0-alpha.2", features = ["miniscript", "keygen", "hwi", "construct"] }
-bpro = { version = "0.4.0", features = ["electrum"] }
-=======
 bitcoin_scripts = "0.10.0"
 bitcoin_blockchain = "0.10.0"
 descriptor-wallet = { version = "0.10.0", features = ["miniscript", "keygen", "hwi", "construct"] }
-bpro = "0.4.0"
->>>>>>> 485dff2d
+bpro = { version = "0.4.0", features = ["electrum"] }
 hwi = "0.6.0"
-rgb-contracts = "0.10.0"
+rgb-contracts = "0.10.0-beta.2"
 electrum-client = "0.14.0"
 
 clap = { version = "~3.2.23", features = ["derive"], optional = true }
@@ -69,15 +62,11 @@
 ui = []
 cli = ["clap", "serde", "colored"]
 serde = ["serde_with", "serde_yaml",
-<<<<<<< HEAD
          "amplify/serde", "chrono/serde", "bitcoin/serde", "miniscript/serde", "descriptor-wallet/serde"]
 
 [patch.crates-io]
 bitcoin_scripts = { git = "https://github.com/BP-WG/bp-foundation" }
 bitcoin_blockchain = { git = "https://github.com/BP-WG/bp-foundation" }
 descriptor-wallet = { git = "https://github.com/BP-WG/descriptor-wallet" }
-bpro = { git = "https://github.com/pandora-prime/bpro", branch = "v0.4" }
-rgb-contracts = { git = "https://github.com/RGB-WG/rgb" }
-=======
-         "amplify/serde", "chrono/serde", "bitcoin/serde", "miniscript/serde", "descriptor-wallet/serde"]
->>>>>>> 485dff2d
+bpro = { git = "https://github.com/pandora-prime/bpro", branch = "v0.5" }
+rgb-contracts = { git = "https://github.com/RGB-WG/rgb" }